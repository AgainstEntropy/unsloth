# Copyright 2023-present Daniel Han-Chen & the Unsloth team. All rights reserved.
#
# Licensed under the Apache License, Version 2.0 (the "License");
# you may not use this file except in compliance with the License.
# You may obtain a copy of the License at
#
#     http://www.apache.org/licenses/LICENSE-2.0
#
# Unless required by applicable law or agreed to in writing, software
# distributed under the License is distributed on an "AS IS" BASIS,
# WITHOUT WARRANTIES OR CONDITIONS OF ANY KIND, either express or implied.
# See the License for the specific language governing permissions and
# limitations under the License.

import torch
import gc
import math
from typing import Optional, Tuple, List, Union
from ._utils import *
from ._utils import __version__
from torch.nn.functional import scaled_dot_product_attention
from transformers import __version__ as transformers_version
from transformers.models.llama.modeling_llama import (
    logger,
    BaseModelOutputWithPast,
    CausalLMOutputWithPast,
)
from transformers.modeling_attn_mask_utils import (
    _prepare_4d_causal_attention_mask_for_sdpa,
)
from ..kernels import *
from ..tokenizer_utils import *
if HAS_FLASH_ATTENTION:
    from flash_attn import flash_attn_func

# Final patching code
from transformers.models.llama.modeling_llama import (
    LlamaAttention,
    LlamaDecoderLayer,
    LlamaModel,
    LlamaForCausalLM,
)

# For Pytorch 2.1.1
try:
    from transformers.models.llama.modeling_llama import (
        LlamaSdpaAttention,
        LlamaFlashAttention2,
    )
except:
    LlamaSdpaAttention   = LlamaAttention
    LlamaFlashAttention2 = LlamaAttention
pass

from transformers import AutoTokenizer, AutoModelForCausalLM, BitsAndBytesConfig, AutoConfig
from transformers.models.auto.modeling_auto import MODEL_FOR_CAUSAL_LM_MAPPING
from transformers import set_seed as transformers_set_seed
from peft import LoraConfig, TaskType, get_peft_model as _get_peft_model
from peft import PeftModelForCausalLM
from bitsandbytes.nn import Linear4bit as Bnb_Linear4bit
from peft.tuners.lora import Linear4bit as Peft_Linear4bit
from ..save import patch_saving_functions
import re, os, inspect, math, sys
from huggingface_hub.utils._token import get_token


def original_apply_qkv(self, X):
    Q = self.q_proj(X)
    K = self.k_proj(X)
    V = self.v_proj(X)
    return Q, K, V
pass


def original_apply_o(self, X):
    O = self.o_proj(X)
    return O
pass

from math import sqrt as math_sqrt
KV_CACHE_INCREMENT = 256 # KV Cache update size
torch_nn_functional_softmax = torch.nn.functional.softmax

# Fix new HF's inference code
def _fast_prepare_inputs_for_generation(self, input_ids, **kwargs,):
    if "past_key_values" in kwargs:
        input_ids = input_ids[:,[-1]]
        kwargs["attention_mask"] = kwargs["attention_mask"][:,[-1]]
    if "cache_position" in kwargs:
        kwargs["position_ids"] = kwargs["cache_position"]
    return { "input_ids" : input_ids, **kwargs, }
pass


def fix_prepare_inputs_for_generation(module):
    # Fix prepare_inputs_for_generation
    if hasattr(module, "prepare_inputs_for_generation"):
        module.prepare_inputs_for_generation = _fast_prepare_inputs_for_generation
    pass
pass

torch_matmul = torch.matmul
def LlamaAttention_fast_forward_inference(
    self,
    hidden_states:  torch.Tensor,
    past_key_value: Optional[Tuple[torch.Tensor]],
    position_ids,
    do_prefill = False,
    attention_mask = None,
):
    """
        https://github.com/huggingface/transformers/blob/main/src/transformers/models/llama/modeling_llama.py#L406
        Fast inference using KV cache.
        QK^T can be computed in 4 chunks

        [Q, q] @ [K, k].T where q, k are the new tokens.
        [QK^T, Qk^T]
        [qK^T, qk^T]

        Since the attention mask wipes Qk^T, we just get
        [QK^T,    0]
        [qK^T, qk^T]

        Since softmax is row-wise, we get
        softmax([QK^T,    0])
        softmax([qK^T, qk^T])

        We then multiply by   [V]
                              [v]
        softmax([QK^T,    0]) [softmax(QK^T)V] *
        softmax([qK^T, qk^T]) [softmax([qK^T, qk^T]) @ [V, v]]

        But notice * [softmax(QK^T)V] is just the last attention.
        We just need to compute the last final row.

        This means we can pass in a row of Q, but we need to
        remember K and V, which are called the KV cache.
    """
    Xn = hidden_states
    bsz, _, hd = hidden_states.size()
    K1, V1 = past_key_value
    dtype = Xn.dtype

    n_heads    = self.num_heads
    n_groups   = self.num_key_value_groups
    n_kv_heads = self.num_key_value_heads
    head_dim   = self.head_dim
    attention_size = n_heads*head_dim
    # assert(n_kv_heads * n_groups == n_heads)
    seq_len = K1.shape[-2]
    kv_seq_len = seq_len + 1

    # Prefill phase
    # if not hasattr(self, "paged_attention"):
    if do_prefill:
        self.paged_attention = torch.empty((KV_CACHE_INCREMENT+seq_len+1, 2, bsz, n_kv_heads, head_dim), dtype = dtype, device = "cuda:0")
        self.paged_attention_K = self.paged_attention[:,0]
        self.paged_attention_V = self.paged_attention[:,1]
        self.paged_attention_K[:seq_len] = K1.permute(2, 0, 1, 3)
        self.paged_attention_V[:seq_len] = V1.permute(2, 0, 1, 3)
        self.temp_QA = torch.empty((2, bsz, 1, attention_size), dtype = dtype, device = "cuda:0")
        self.temp_KV = torch.empty((2, bsz, 1, n_kv_heads*head_dim), dtype = dtype, device = "cuda:0")
        self.RH_Q = torch.empty((bsz, n_heads, 1, head_dim), dtype = dtype, device = "cuda:0")
        
        # Mistral Nemo 12b has weird dimensions
        if attention_size != self.hidden_size:
            self.temp_O = torch.empty((1, bsz, self.hidden_size), dtype = dtype, device = "cuda:0")
        else:
            self.temp_O = self.temp_QA[1][:,:,:self.hidden_size]
        pass
        
        self.attention = torch.empty((bsz, n_heads, 1, KV_CACHE_INCREMENT+seq_len), dtype = dtype, device = "cuda:0")
        self.scalar = 1.0 / math_sqrt(self.head_dim)
        self.half_head_dim = head_dim // 2
    elif kv_seq_len >= self.paged_attention.shape[0]:
        self.paged_attention.resize_((self.paged_attention.shape[0]+KV_CACHE_INCREMENT, 2, bsz, n_kv_heads, head_dim))
        self.paged_attention_K = self.paged_attention[:,0]
        self.paged_attention_V = self.paged_attention[:,1]
        self.attention.resize_((bsz, n_heads, 1, self.attention.shape[-1]+KV_CACHE_INCREMENT))
    pass

    Qn = fast_linear_forward(self.q_proj, Xn, out = self.temp_QA[0])
    Kn = fast_linear_forward(self.k_proj, Xn, out = self.temp_KV[0])
    Vn = fast_linear_forward(self.v_proj, Xn, out = self.temp_KV[1])
    Qn = Qn.view(bsz, 1, n_heads,    head_dim).transpose(1, 2)
    Kn = Kn.view(bsz, 1, n_kv_heads, head_dim).transpose(1, 2)
    Vn = Vn.view(bsz, 1, n_kv_heads, head_dim).transpose(1, 2)

    # cos, sin = self.rotary_emb(Vn, seq_len = kv_seq_len)
    # Qn, Kn = inplace_rope_embedding(Qn, Kn, cos, sin, position_ids)
    cos, sin = self.rotary_emb.get_cached(kv_seq_len)
    cos = cos[position_ids].unsqueeze(1)
    sin = sin[position_ids].unsqueeze(1)
    h = self.half_head_dim

    RH_Q = self.RH_Q
    RH_Q[:,:,:,:h] = Qn[:,:,:,h:]
    RH_Q[:,:,:,h:] = Qn[:,:,:,:h]
    torch.neg(RH_Q[:,:,:,:h], out = RH_Q[:,:,:,:h])
    Qn *= cos
    Qn.addcmul_(RH_Q, sin)

    RH_K = RH_Q[:,:n_kv_heads,:,:] # torch.empty((n_kv_heads, 1, head_dim), dtype = dtype, device = "cuda:0")
    RH_K[:,:,:,:h] = Kn[:,:,:,h:]
    RH_K[:,:,:,h:] = Kn[:,:,:,:h]
    torch.neg(RH_K[:,:,:,:h], out = RH_K[:,:,:,:h])
    Kn *= cos
    Kn.addcmul_(RH_K, sin)
    
    # New KV cache
    # Kn = torch.cat([K1, Kn], dim = 2)
    # Vn = torch.cat([V1, Vn], dim = 2)
    self.paged_attention_K[seq_len] = Kn.permute(2, 0, 1, 3)
    self.paged_attention_V[seq_len] = Vn.permute(2, 0, 1, 3)
    Kn = self.paged_attention_K[:kv_seq_len].permute(1, 2, 0, 3)
    Vn = self.paged_attention_V[:kv_seq_len].permute(1, 2, 0, 3)

    # Handle sliding windows
    sliding_window = getattr(self.config, "sliding_window", None)
    if sliding_window is not None and kv_seq_len > sliding_window:
        # From https://github.com/huggingface/transformers/blob/main/src/transformers/models/mistral/modeling_mistral.py#L193
        slicing_tokens = 1 - sliding_window
        Knn = Kn[:, :, slicing_tokens:, :]#.contiguous()
        Vnn = Vn[:, :, slicing_tokens:, :]#.contiguous()
    else:
        Knn, Vnn = Kn, Vn
    pass

    # Grouped query attention
    _, _, cached_len, _ = Knn.shape
    if n_groups != 1:
        Knn = Knn[:, :, None, :, :].expand(bsz, n_kv_heads, n_groups, cached_len, head_dim)
        Vnn = Vnn[:, :, None, :, :].expand(bsz, n_kv_heads, n_groups, cached_len, head_dim)
        Knn = Knn.reshape(bsz, n_heads, cached_len, head_dim)
        Vnn = Vnn.reshape(bsz, n_heads, cached_len, head_dim)
    pass
    # else:
    #     Knn, Vnn = Knn, Vnn
    # pass

    # Attention
    if bsz == 1:
        Qn *= self.scalar # See https://github.com/ggerganov/llama.cpp/issues/7805#issuecomment-2153349963
        # It seems like doing (Q * scalar) @ K is better than (Q @ K) * scalar to stop overflows
        A = torch_matmul(Qn, Knn.transpose(2, 3), out = self.attention[:,:,:,:cached_len])
        # if attention_mask is not None: A += attention_mask # Must add attention_mask for batched
        A[:] = torch_nn_functional_softmax(A, dim = -1, dtype = torch.float32)#.to(A.dtype)
        A = torch_matmul(A, Vnn, out = Qn)
    else:
        A = scaled_dot_product_attention(Qn, Knn, Vnn, attn_mask = attention_mask, is_causal = False)
    pass
    A = A.transpose(1, 2)
    A = A.reshape(bsz, 1, attention_size)
    A = fast_linear_forward(self.o_proj, A, out = self.temp_O)
    return A, (Kn, Vn)
pass


torch_nn_functional_silu = torch.nn.functional.silu
def fast_swiglu_inference(self, X):
    # gate = self.gate_proj(X)
    # up   = self.up_proj(X)
    bsz, _, hd = X.shape
    # mlp_size = self.config.intermediate_size
    # temp = torch.empty((2, bsz, 1, mlp_size), dtype = X.dtype, device = "cuda:0")

    gate = fast_linear_forward(self.gate_proj, X)#, out = temp[0])
    up   = fast_linear_forward(self.  up_proj, X)#, out = temp[1])
    gate = torch_nn_functional_silu(gate, inplace = True)
    gate *= up

    # X = self.down_proj(gate)
    down = fast_linear_forward(self.down_proj, gate, out = up[:,:,:hd])
    return down
pass


def fast_rms_layernorm_inference(self, X):
    old_dtype = X.dtype
    XX = X.to(torch.float32)
    variance = XX.square().mean(-1, keepdim = True)
    variance += self.variance_epsilon
    XX *= variance.rsqrt_()
    X = XX.to(old_dtype) # Must preserve due to residual
    X *= self.weight
    return X
pass


def fast_rms_layernorm_inference_gemma(self, X, out_weight = None):
    XX = X.to(torch.float32)
    variance = XX.square().mean(-1, keepdim = True)
    variance += self.variance_epsilon
    XX *= variance.rsqrt_()

    if out_weight is None:
        out_weight = self.weight + 1.0
    else:
        out_weight[:] = self.weight
        out_weight += 1.0
    pass

    XX *= out_weight
    return XX.to(X.dtype)
pass


# Normal layernorm with mean removal
@torch.compile(fullgraph = False, dynamic = True, options = torch_compile_options)
def fast_layernorm_compiled(layernorm, X):
    old_dtype = X.dtype
    X = X.float()
    mean = X.mean(-1, keepdim = True)
    Xbar = X - mean
    X = Xbar * torch.rsqrt(Xbar.square().mean(-1, keepdim = True) + \
        layernorm.variance_epsilon) * \
        layernorm.weight.float()
    return X.to(old_dtype)
pass


# https://github.com/huggingface/transformers/blob/main/src/transformers/models/llama/modeling_llama.py#L320
def LlamaAttention_fast_forward(
    self,
    hidden_states:        torch.Tensor,
    causal_mask:          Optional[xformers.attn_bias.BlockDiagonalCausalMask] = None,
    attention_mask:       Optional[torch.Tensor] = None,
    position_ids:         Optional[torch.LongTensor] = None,
    past_key_value:       Optional[Tuple[torch.Tensor]] = None,
    output_attentions:    bool = False,
    use_cache:            bool = False,
    padding_mask:         Optional[torch.LongTensor] = None,
    *args, **kwargs,
) -> Tuple[torch.Tensor, Optional[torch.Tensor], Optional[Tuple[torch.Tensor]]]:
    
    # Clear inference
    if hasattr(self, "paged_attention"):
        del self.paged_attention_K
        del self.paged_attention_V
        del self.paged_attention
        del self.temp_QA
        del self.temp_KV
        del self.RH_Q
        del self.attention
    pass

    bsz, q_len, _ = hidden_states.size()

    n_heads    = self.num_heads
    n_groups   = self.num_key_value_groups
    n_kv_heads = self.num_key_value_heads
    head_dim   = self.head_dim
    assert(n_kv_heads * n_groups == n_heads)

    Q, K, V = self.apply_qkv(self, hidden_states)
    Q = Q.view(bsz, q_len, n_heads,    head_dim).transpose(1, 2)
    K = K.view(bsz, q_len, n_kv_heads, head_dim).transpose(1, 2)
    V = V.view(bsz, q_len, n_kv_heads, head_dim).transpose(1, 2)

    kv_seq_len = K.shape[-2]
    if past_key_value is not None:
        kv_seq_len += past_key_value[0].shape[-2]

    # Extend RoPE dynamically to fit in VRAM
    rotary_emb = self.rotary_emb
    rotary_emb.extend_rope_embedding(V, seq_len = kv_seq_len)

    if position_ids is None:
        # Useful for LongRoPE
        cos, sin = rotary_emb.get_cached(kv_seq_len)
        # cos = self.rotary_emb.cos_cached
        # sin = self.rotary_emb.sin_cached
        Q, K = fast_rope_embedding(Q, K, cos, sin)
    else:
        cos, sin = rotary_emb(V, seq_len = kv_seq_len)
        Q, K = inplace_rope_embedding(Q, K, cos, sin, position_ids)
    pass

    if past_key_value is not None:
        K = torch.cat([past_key_value[0], K], dim = 2)
        V = torch.cat([past_key_value[1], V], dim = 2)
    pass
    past_key_value = (K, V) if use_cache else None

    # Attention module
    if (not HAS_FLASH_ATTENTION and attention_mask is None):
        # Xformers memory efficient attention
        # Also has Flash Attention v2 dispatching
        Q = Q.transpose(1, 2)
        K = K.transpose(1, 2)
        V = V.transpose(1, 2)

        # Group query attention
        if n_groups != 1:
            K = K  .view(bsz, kv_seq_len, n_kv_heads,        1, head_dim)
            V = V  .view(bsz, kv_seq_len, n_kv_heads,        1, head_dim)
            K = K.expand(bsz, kv_seq_len, n_kv_heads, n_groups, head_dim)
            V = V.expand(bsz, kv_seq_len, n_kv_heads, n_groups, head_dim)
            if hidden_states.requires_grad:
                K = K.reshape(bsz, kv_seq_len, n_heads, head_dim)
                V = V.reshape(bsz, kv_seq_len, n_heads, head_dim)
            else:
                Q = Q.view(bsz, q_len, n_kv_heads, n_groups, head_dim)
        pass
        A = xformers_attention(Q, K, V, attn_bias = causal_mask)
        A = A.view(bsz, q_len, n_heads, head_dim)

    elif HAS_FLASH_ATTENTION and attention_mask is None:
        Q = Q.transpose(1, 2)
        K = K.transpose(1, 2)
        V = V.transpose(1, 2)
        A = flash_attn_func(Q, K, V, causal = True)
    else:
        # Grouped query attention
        if n_groups != 1:
            K = K[:, :, None, :, :].expand(bsz, n_kv_heads, n_groups, kv_seq_len, head_dim)
            V = V[:, :, None, :, :].expand(bsz, n_kv_heads, n_groups, kv_seq_len, head_dim)
            K = K.reshape(bsz, n_heads, kv_seq_len, head_dim)
            V = V.reshape(bsz, n_heads, kv_seq_len, head_dim)
        pass
        # Must be contiguous or else results are False!
        # https://github.com/pytorch/pytorch/issues/112577
        Q, K, V = Q.contiguous(), K.contiguous(), V.contiguous()
        # Needs (batch_size, n_heads, seq_len, head_dim)
        # is_casual and attention_mask must not be both set!
        A = scaled_dot_product_attention(Q, K, V, attn_mask = attention_mask, is_causal = False)
        # Go back to (batch_size, seq_len, n_heads, head_dim)
        A = A.transpose(1, 2).contiguous()
    pass
    attn_output = A.reshape(bsz, q_len, n_heads*head_dim)
    attn_output = self.apply_o(self, attn_output)
    attn_weights = None
    return attn_output, attn_weights, past_key_value
pass


# https://github.com/huggingface/transformers/blob/main/src/transformers/models/llama/modeling_llama.py#L590
def LlamaDecoderLayer_fast_forward(
    self,
    hidden_states:        torch.Tensor,
    causal_mask           = None,
    attention_mask:       Optional[torch.Tensor] = None,
    position_ids:         Optional[torch.LongTensor] = None,
    past_key_value:       Optional[Tuple[torch.Tensor]] = None,
    output_attentions:    Optional[bool] = False,
    use_cache:            Optional[bool] = False,
    padding_mask:         Optional[torch.LongTensor] = None,
    *args, **kwargs,
) -> Tuple[torch.FloatTensor, Optional[Tuple[torch.FloatTensor, torch.FloatTensor]]]:
    """
    Args:
        hidden_states (`torch.FloatTensor`): input to the layer of shape `(batch, seq_len, embed_dim)`
        attention_mask (`torch.FloatTensor`, *optional*): attention mask of size
            `(batch, 1, tgt_len, src_len)` where padding elements are indicated by very large negative values.
        output_attentions (`bool`, *optional*):
            Whether or not to return the attentions tensors of all attention layers. See `attentions` under
            returned tensors for more detail.
        use_cache (`bool`, *optional*):
            If set to `True`, `past_key_values` key value states are returned and can be used to speed up decoding
            (see `past_key_values`).
        past_key_value (`Tuple(torch.FloatTensor)`, *optional*): cached past key and value projection states
    """
    if use_cache and hasattr(self, "_flag_for_generation"):
        residual = hidden_states
        hidden_states = fast_rms_layernorm_inference(self.input_layernorm, hidden_states)
        hidden_states, self_attn_weights, present_key_value = self.self_attn(
            hidden_states=hidden_states,
            causal_mask=causal_mask,
            attention_mask=attention_mask,
            position_ids=position_ids,
            past_key_value=past_key_value,
            output_attentions=output_attentions,
            use_cache=use_cache,
            padding_mask=padding_mask,
        )
        hidden_states += residual

        # Fully Connected
        residual = hidden_states
        hidden_states = fast_rms_layernorm_inference(self.post_attention_layernorm, hidden_states)
        hidden_states = fast_swiglu_inference(self.mlp, hidden_states)
        hidden_states += residual
    else:
        residual = hidden_states
        hidden_states = fast_rms_layernorm(self.input_layernorm, hidden_states)
        hidden_states, self_attn_weights, present_key_value = self.self_attn(
            hidden_states=hidden_states,
            causal_mask=causal_mask,
            attention_mask=attention_mask,
            position_ids=position_ids,
            past_key_value=past_key_value,
            output_attentions=output_attentions,
            use_cache=use_cache,
            padding_mask=padding_mask,
        )
        hidden_states = residual + hidden_states

        # Fully Connected
        residual = hidden_states
        hidden_states = fast_rms_layernorm(self.post_attention_layernorm, hidden_states)
        hidden_states = self.mlp(hidden_states)
        hidden_states = residual + hidden_states
    pass

    outputs = (hidden_states,)
    if output_attentions: outputs += (self_attn_weights,)
    if use_cache: outputs += (present_key_value,)
    return outputs
pass


# https://github.com/unslothai/unsloth/issues/404#issuecomment-2323473452
__DTYPE_MAP = {
    "float32": torch.float32,
    torch.float32: torch.float32,
    "float16": torch.float16,
    torch.float16: torch.float16,
    "bfloat16": torch.bfloat16,
    torch.bfloat16: torch.bfloat16,
}

# https://github.com/huggingface/transformers/blob/main/src/transformers/models/llama/modeling_llama.py#L825
def LlamaModel_fast_forward(
    self,
    input_ids:            torch.LongTensor,
    causal_mask:          Optional[xformers.attn_bias.BlockDiagonalCausalMask] = None,
    attention_mask:       Optional[torch.Tensor] = None,
    position_ids:         Optional[torch.LongTensor] = None,
    past_key_values:      Optional[List[torch.FloatTensor]] = None,
    inputs_embeds:        Optional[torch.FloatTensor] = None,
    use_cache:            Optional[bool] = None,
    output_attentions:    Optional[bool] = None,
    output_hidden_states: Optional[bool] = None,
    return_dict:          Optional[bool] = None,
    *args, **kwargs,
) -> Union[Tuple, BaseModelOutputWithPast]:
    
    output_attentions = output_attentions if output_attentions is not None else self.config.output_attentions
    assert(output_attentions is False)
    output_hidden_states = (
        output_hidden_states if output_hidden_states is not None else self.config.output_hidden_states
    )
    use_cache = use_cache if use_cache is not None else self.config.use_cache

    return_dict = return_dict if return_dict is not None else self.config.use_return_dict

    # retrieve input_ids and inputs_embeds
    if input_ids is not None and inputs_embeds is not None:
        raise ValueError("Unsloth: You cannot specify both decoder_input_ids and decoder_inputs_embeds at the same time")
    elif input_ids is not None:
        batch_size, seq_length = input_ids.shape
    elif inputs_embeds is not None:
        batch_size, seq_length, _ = inputs_embeds.shape
    else:
        raise ValueError("Unsloth: You have to specify either decoder_input_ids or decoder_inputs_embeds")

    seq_length_with_past = seq_length

    # Fix out of bounds tokenization
    if hasattr(self, "max_seq_length"):
        if seq_length > self.max_seq_length:
            logger.warning_once(
                f"Unsloth: Input IDs of length {seq_length} > the model's max sequence length of {self.max_seq_length}.\n"\
                "We shall truncate it ourselves. It's imperative if you correct this issue first."
            )
        if input_ids is not None:
            input_ids = input_ids[:,:self.max_seq_length]
        elif inputs_embeds is not None:
            inputs_embeds = inputs_embeds[:,:self.max_seq_length,:]
        pass
    pass
    
    past_key_values_length = 0

    if past_key_values is not None:
        past_key_values_length = past_key_values[0][0].shape[2]
        seq_length_with_past = seq_length_with_past + past_key_values_length
    pass

    # We already handle KV cache position_ids ourselves.
    if False:#(past_key_values_length != 0):
        position_ids = torch.arange(
            past_key_values_length, seq_length + past_key_values_length,
            dtype  = torch.int32,
            device = "cuda:0",
        )
        position_ids = position_ids.unsqueeze(0).view(-1, seq_length)
    elif position_ids is not None:
        position_ids = position_ids.view(-1, seq_length).to(torch.int32)#.long()
    else:
        position_ids = None
    pass

    if position_ids is not None:
        if position_ids.shape[0] != batch_size:
            position_ids = position_ids.repeat((batch_size, 1))
    pass

    # Embed positions
    if inputs_embeds is None:
        inputs_embeds = self.embed_tokens(input_ids)

    # inputs_embeds = inputs_embeds.to(self.config.torch_dtype)
    torch_dtype = __DTYPE_MAP.get(self.config.torch_dtype, None)
    if torch_dtype is not None:
        inputs_embeds = inputs_embeds.to(torch_dtype)
    else:
        raise TypeError("Unsloth: torch_dtype for models is not bfloat16, float16 or float32!")
    pass

    # Normalized from Gemma
    IS_GEMMA  = self.config.model_type.startswith("gemma")
    IS_GEMMA2 = self.config.model_type.startswith("gemma2")
    IS_COHERE = self.config.model_type.startswith("cohere")
    train_embed_tokens = self.embed_tokens.weight.requires_grad

    if IS_GEMMA:
        # Match Gemma exactly by casting to bfloat16 / float16
        # inputs_embeds *= math_sqrt(self.config.hidden_size)
        # Ie 3072**0.5 = 55.5000 in bfloat16, whilst 55.4256 in float32
        # &  2048**0.5 = 45.2500 in bfloat16, whilst 45.2548 in float32
        normalizer = torch.tensor(math_sqrt(self.config.hidden_size), dtype = inputs_embeds.dtype)

        if train_embed_tokens:
            # Careful we must not do an inplace op!
            inputs_embeds = inputs_embeds * normalizer
        else:
            inputs_requires_grad = inputs_embeds.requires_grad
            if not inputs_embeds.is_leaf:
                inputs_embeds = inputs_embeds.detach()
                inputs_requires_grad = True
            elif inputs_requires_grad:
                inputs_embeds.requires_grad_(False)
            pass
            inputs_embeds *= normalizer
            # inputs_embeds *= math_sqrt(self.config.hidden_size)
            if inputs_requires_grad: inputs_embeds.requires_grad_(True)
        pass
    pass

    # Fix up attention mask by setting elements to 0
    # Specifically for DPO
    if self._has_no_labels and (attention_mask is not None) and (past_key_values is None) and \
        (not train_embed_tokens):
        # Careful for inference the attention_mask is size (1, kv_seq_len)
        # Whilst the input_embeds is size (1, 1, 4096)
        inputs_requires_grad = inputs_embeds.requires_grad
        if not inputs_embeds.is_leaf:
            inputs_embeds = inputs_embeds.detach()
            inputs_requires_grad = True
        elif inputs_requires_grad:
            inputs_embeds.requires_grad_(False)
        pass
        inputs_embeds *= attention_mask.unsqueeze(0).transpose(0, 1).transpose(1, 2)
        if inputs_requires_grad: inputs_embeds.requires_grad_(True)
    pass

    # Ignore attention_mask
    if attention_mask is None:
        padding_mask = None
    elif self.training:
        attention_mask = None
        padding_mask = None
    else:
        # if 0 in attention_mask:
        #     padding_mask = attention_mask
        # else:
        padding_mask = None

        attention_mask = _prepare_4d_causal_attention_mask_for_sdpa(
            attention_mask,
            (batch_size, seq_length),
            inputs_embeds,
            past_key_values_length,
            sliding_window = getattr(self.config, "sliding_window", None),
        )
    pass

    hidden_states = inputs_embeds

    if past_key_values is None and self.training:
        use_cache = False
        # if use_cache:
        #     logger.warning_once(
        #         "Unsloth: `use_cache=True` is incompatible with gradient checkpointing. Setting `use_cache=False`"
        #     )
        #     use_cache = False
    pass

    # decoder layers
    all_hidden_states = () if output_hidden_states else None
    all_self_attns = () if output_attentions else None
    next_decoder_cache = () if use_cache else None

    # Gradient checkpointing methods (ie sqrt)
    if hasattr(self, "_gradient_checkpointing_boundaries"):
        boundaries = self._gradient_checkpointing_boundaries
    else:
        boundaries = None
    pass

    # Check checkpointing method
    gradient_checkpointing = False
    offloaded_gradient_checkpointing = False

    if (self.gradient_checkpointing and self.training and not use_cache):

        gradient_checkpointing = True

        if output_attentions is False and hasattr(self, "_offloaded_gradient_checkpointing"):
            offloaded_gradient_checkpointing = True
    pass

    # Check for Flex Attention
    # if IS_GEMMA2 and HAS_FLEX_ATTENTION:
    #     if not (seq_length % FLEX_ATTENTION_PADDING == 0):
    #     USE_FLEX_ATTENTION = True


    # Gemma2 has alternating SWA and global attn
    if IS_GEMMA2:
        if HAS_FLASH_ATTENTION_SOFTCAPPING and attention_mask is None:
            self.SWA_mask = True
            self.GA_mask  = False
        elif attention_mask is not None:
            self.SWA_mask = _prepare_4d_causal_attention_mask_for_sdpa(
                attention_mask,
                (batch_size, seq_length),
                inputs_embeds,
                past_key_values_length,
                sliding_window = self.config.sliding_window,
            )
            self.GA_mask = _prepare_4d_causal_attention_mask_for_sdpa(
                attention_mask,
                (batch_size, seq_length),
                inputs_embeds,
                past_key_values_length,
                sliding_window = None,
            )
        elif not hasattr(self, "SWA_mask"):
            n = self.max_seq_length # self.config.max_position_embeddings
            # masked_fill is making stuff slower!
            # self. GA_mask = create_boolean_mask(n = n, sliding_window = 0)
            # self.SWA_mask = create_boolean_mask(n = n, sliding_window = self.config.sliding_window)
            from transformers.modeling_attn_mask_utils import AttentionMaskConverter
            self.SWA_mask = AttentionMaskConverter(
                is_causal = True,
                sliding_window = self.config.sliding_window,
            )\
                .to_causal_4d(1, n, n, dtype = inputs_embeds.dtype, device = "cuda:0",)\
                .squeeze(0).squeeze(0)

            self.GA_mask = AttentionMaskConverter(
                is_causal = True,
            )\
                .to_causal_4d(1, n, n, dtype = inputs_embeds.dtype, device = "cuda:0",)\
                .squeeze(0).squeeze(0)
        pass
    pass

    # Go through every layer!
    for idx, decoder_layer in enumerate(self.layers):

        if output_hidden_states: all_hidden_states += (hidden_states,)
        past_key_value = past_key_values[idx] if past_key_values is not None else None

        mask = causal_mask
        if IS_GEMMA2: mask = self.SWA_mask if (idx % 2 == 0) else self.GA_mask

        if offloaded_gradient_checkpointing:
            hidden_states = Unsloth_Offloaded_Gradient_Checkpointer.apply(
                decoder_layer,
                hidden_states,
                mask,
                attention_mask,
                position_ids,
                past_key_values,
                output_attentions,
                use_cache,
            )[0]

        elif gradient_checkpointing:
            def create_custom_forward(module):
                def custom_forward(*inputs):
                    return module(*inputs, past_key_value, output_attentions, padding_mask = padding_mask)
                return custom_forward
            pass

            layer_outputs = torch.utils.checkpoint.checkpoint(
                create_custom_forward(decoder_layer),
                hidden_states,
                mask,
                attention_mask,
                position_ids,
                use_reentrant = True,
                preserve_rng_state = False,
            )
            hidden_states = layer_outputs[0]

        else:
            layer_outputs = decoder_layer(
                hidden_states,
                causal_mask=mask,
                attention_mask=attention_mask,
                position_ids=position_ids,
                past_key_value=past_key_value,
                output_attentions=output_attentions,
                use_cache=use_cache,
                padding_mask=padding_mask,
            )
            hidden_states = layer_outputs[0]
        pass

        if use_cache: next_decoder_cache += (layer_outputs[2 if output_attentions else 1],)
        if output_attentions: all_self_attns += (layer_outputs[1],)
    pass

    # Final layernorm
    if use_cache:
        hidden_states = \
            (fast_rms_layernorm_inference_gemma if IS_GEMMA else fast_rms_layernorm_inference)\
            (self.norm, hidden_states)
    elif IS_COHERE:
        hidden_states = fast_layernorm_compiled(self.norm, hidden_states)
    else:
        hidden_states = fast_rms_layernorm(self.norm, hidden_states, gemma = IS_GEMMA)
    pass

    if output_hidden_states: all_hidden_states += (hidden_states,)
    next_cache = next_decoder_cache if use_cache else None

    if not return_dict:
        return tuple(v for v in [hidden_states, next_cache, all_hidden_states, all_self_attns] if v is not None)
    return BaseModelOutputWithPast(
        last_hidden_state=hidden_states,
        past_key_values=next_cache,
        hidden_states=all_hidden_states,
        attentions=all_self_attns,
    )
pass


# https://github.com/huggingface/transformers/blob/main/src/transformers/models/llama/modeling_llama.py#L825
def LlamaModel_fast_forward_inference(
    self,
    input_ids,
    past_key_values,
    position_ids,
    attention_mask = None,
):
    input_ids = input_ids[:,:self.max_seq_length]
    hidden_states = self.model.embed_tokens(input_ids)
    hidden_states = hidden_states.to(self.config.torch_dtype)
    bsz, q_len, hd = hidden_states.shape
    seq_len = past_key_values[0][0].shape[-2]
    if bsz != 1:
        attention_mask = _prepare_4d_causal_attention_mask_for_sdpa(
            attention_mask,
            (bsz, q_len),
            hidden_states,
            seq_len,
            sliding_window = getattr(self.config, "sliding_window", None),
        )
    else:
        attention_mask = None
    pass

    next_decoder_cache = []
    for idx, decoder_layer in enumerate(self.model.layers):
        residual = hidden_states
        hidden_states = fast_rms_layernorm_inference(decoder_layer.input_layernorm, hidden_states)
        hidden_states, present_key_value = LlamaAttention_fast_forward_inference(
            decoder_layer.self_attn,
            hidden_states = hidden_states,
            past_key_value = past_key_values[idx],
            position_ids = position_ids,
            attention_mask = attention_mask,
            do_prefill = not hasattr(decoder_layer.self_attn, "paged_attention"),
        )
        hidden_states += residual

        residual = hidden_states
        hidden_states = fast_rms_layernorm_inference(decoder_layer.post_attention_layernorm, hidden_states)
        hidden_states = fast_swiglu_inference(decoder_layer.mlp, hidden_states)
        hidden_states += residual

        next_decoder_cache.append(present_key_value)
    pass
    hidden_states = fast_rms_layernorm_inference(self.model.norm, hidden_states)

    return BaseModelOutputWithPast(
        last_hidden_state = hidden_states,
        past_key_values = next_decoder_cache,
        hidden_states = [],
        attentions = [],
    )
pass


def CausalLM_fast_forward(fast_forward_inference):
    def _CausalLM_fast_forward(
        self,
        input_ids: torch.LongTensor = None,
        causal_mask: Optional[xformers.attn_bias.BlockDiagonalCausalMask] = None,
        attention_mask: Optional[torch.Tensor] = None,
        position_ids: Optional[torch.LongTensor] = None,
        past_key_values: Optional[List[torch.FloatTensor]] = None,
        inputs_embeds: Optional[torch.FloatTensor] = None,
        labels: Optional[torch.LongTensor] = None,
        use_cache: Optional[bool] = None,
        output_attentions: Optional[bool] = None,
        output_hidden_states: Optional[bool] = None,
        return_dict: Optional[bool] = None,
        num_logits_to_keep: Optional[int] = 0,
        *args, **kwargs,
    ) -> Union[Tuple, CausalLMOutputWithPast]:
        
        if past_key_values is not None:
            outputs = fast_forward_inference(
                self,
                input_ids,
                past_key_values,
                position_ids = position_ids,
                attention_mask = attention_mask,
            )
        else:
            causal_mask = xformers.attn_bias.LowerTriangularMask()

            output_attentions = output_attentions if output_attentions is not None else self.config.output_attentions
            output_hidden_states = (
                output_hidden_states if output_hidden_states is not None else self.config.output_hidden_states
            )
            return_dict = return_dict if return_dict is not None else self.config.use_return_dict

            # decoder outputs consists of (dec_features, layer_state, dec_hidden, dec_attn)
            self.model._has_no_labels = labels is None
            outputs = self.model(
                input_ids=input_ids,
                causal_mask=causal_mask,
                attention_mask=attention_mask,
                position_ids=position_ids,
                past_key_values=past_key_values,
                inputs_embeds=inputs_embeds,
                use_cache=use_cache,
                output_attentions=output_attentions,
                output_hidden_states=output_hidden_states,
                return_dict=return_dict,
            )
        pass
        hidden_states = outputs[0]
        bsz, q_len, hd = hidden_states.shape
        lm_head = self.lm_head.weight
        if bsz == 1 and q_len == 1:
            logits = torch.mv(lm_head, hidden_states.ravel().to(lm_head.dtype))
            logits = logits.unsqueeze(0).unsqueeze(0)
        elif num_logits_to_keep != 0:
            logits = self.lm_head(hidden_states[:, -num_logits_to_keep:, :].to(lm_head.dtype))
        else:
            logits = self.lm_head(hidden_states.to(lm_head.dtype))
        pass
        logits = logits.to(self.config.torch_dtype)

        loss = None
        logit_softcapping = getattr(self.config, "final_logit_softcapping", 0)
        logit_scaling     = getattr(self.config, "logit_scale", 0)
        if labels is not None:
            shift_logits = logits
            if not hasattr(self, "extra_ignored_labels"):
                # Fixes https://github.com/unslothai/unsloth/issues/10
                self.extra_ignored_labels = torch.full((self.max_seq_length, 1), -100, device = "cuda:0")
            pass
            
            shift_labels = torch.hstack((labels[..., 1:], self.extra_ignored_labels[:labels.shape[0]]))
            loss = fast_cross_entropy_loss(
                logits = shift_logits,
                labels = shift_labels,
                logit_softcapping = logit_softcapping,
                logit_scaling     = logit_scaling,
            )
        else:
            if logit_scaling != 0:
                if logits.requires_grad:
                    logits = logit_scaling * logits
                else:
                    logits *= logit_scaling
                pass
            pass
            if logit_softcapping != 0:
                if logits.requires_grad:
                    logits = (1.0 / logit_softcapping) * logits
                    logits = torch.tanh(logits)
                    logits = logit_softcapping * logits
                else:
                    logits *= (1.0 / logit_softcapping)
                    torch.tanh(logits, out = logits)
                    logits *= logit_softcapping
                pass
            pass
        pass

        if not return_dict:
            output = (logits,) + outputs[1:]
            return (loss,) + output if loss is not None else output

        return CausalLMOutputWithPast(
            loss=loss,
            logits=logits,
            past_key_values=outputs.past_key_values,
            hidden_states=outputs.hidden_states,
            attentions=outputs.attentions,
        )
    pass
    return _CausalLM_fast_forward
pass


@torch._disable_dynamo
def PeftModelForCausalLM_fast_forward(
    self,
    input_ids=None,
    causal_mask=None,
    attention_mask=None,
    inputs_embeds=None,
    labels=None,
    output_attentions=None,
    output_hidden_states=None,
    return_dict=None,
    task_ids=None,
    num_logits_to_keep=0,
    **kwargs,
):
    return self.base_model(
        input_ids=input_ids,
        causal_mask=causal_mask,
        attention_mask=attention_mask,
        inputs_embeds=inputs_embeds,
        labels=labels,
        output_attentions=output_attentions,
        output_hidden_states=output_hidden_states,
        return_dict=return_dict,
        num_logits_to_keep=num_logits_to_keep,
        **kwargs,
    )
pass


# Solves https://github.com/unslothai/unsloth/issues/168
# Static KV Cache was introduced in 4.38.0, causing training to be much slower.
# Inferene can now be CUDAGraphed, but we shall retain the old rotary embeddings.
# https://github.com/huggingface/transformers/pull/27931
# https://github.com/huggingface/transformers/blob/v4.37.2/src/transformers/models/llama/modeling_llama.py
class LlamaRotaryEmbedding(torch.nn.Module):
    # Fixes https://github.com/huggingface/transformers/pull/28837
    # https://github.com/microsoft/DeepSpeed/issues/4932
    # The precision of RoPE buffers is not correct, so we cast to int64.
    def __init__(self, dim = None, max_position_embeddings=2048, base=10000, device=None,
        config = None, # [TODO] Hack to pass in config - need to remove later
    ):
        super().__init__()
        if config is not None:
            # [TODO] Hack to pass in config - need to remove later
            base = config.rope_theta
            partial_rotary_factor = config.partial_rotary_factor if hasattr(config, "partial_rotary_factor") else 1.0
            dim = int((config.hidden_size // config.num_attention_heads))
            device = "cuda"
            max_position_embeddings = config.max_position_embeddings
        pass

        self.dim = dim
        self.max_position_embeddings = max_position_embeddings
        self.base = base
        # Dynamic RoPE we first set it to a max of 4 * 8192 tokens then we iteratively grow this
        self.current_rope_size = min(4 * 8192, self.max_position_embeddings)

        # Build here to make `torch.jit.trace` work.
        self._set_cos_sin_cache(seq_len=self.current_rope_size, device=device, dtype=torch.get_default_dtype())
    pass

    def _set_cos_sin_cache(self, seq_len, device, dtype):
        # Note: on the original Llama codebase, these tensors are created on the target device (and not on CPU) and
        # in FP32. They are applied (multiplied) in FP32 as well.
        self.current_rope_size = seq_len
        inv_freq = 1.0 / (
            self.base ** (torch.arange(0, self.dim, 2, dtype=torch.int64, device="cpu").float() / self.dim)
        )
        t = torch.arange(self.current_rope_size, device="cpu", dtype=torch.int64).float()

        freqs = torch.outer(t, inv_freq)
        # Different from paper, but it uses a different permutation in order to obtain the same calculation
        emb = torch.cat((freqs, freqs), dim=-1)
        self.register_buffer("cos_cached", emb.cos().to(dtype=dtype, device=device, non_blocking=True), persistent=False)
        self.register_buffer("sin_cached", emb.sin().to(dtype=dtype, device=device, non_blocking=True), persistent=False)
    pass

    def forward(self, x, position_ids=None, seq_len=None):
        # x: [bs, num_attention_heads, seq_len, head_size]
        if seq_len > self.current_rope_size:
            self._set_cos_sin_cache(seq_len=seq_len, device=x.device, dtype=x.dtype)

        return (
            self.cos_cached[:seq_len].to(dtype = x.dtype),
            self.sin_cached[:seq_len].to(dtype = x.dtype),
        )
    pass

    def get_cached(self, seq_len = None):
        return self.cos_cached, self.sin_cached
    pass

    def extend_rope_embedding(self, x, seq_len):
        if seq_len <= self.current_rope_size: return
        # Iteratively grow by increments of 8192
        self.current_rope_size = math.ceil(seq_len / 8192) * 8192
        self._set_cos_sin_cache(self.current_rope_size, device = "cuda:0", dtype = x.dtype)
    pass
pass


class LlamaLinearScalingRotaryEmbedding(LlamaRotaryEmbedding):
    """LlamaRotaryEmbedding extended with linear scaling. Credits to the Reddit user /u/kaiokendev"""
    # Fixes https://github.com/huggingface/transformers/pull/28837
    # https://github.com/microsoft/DeepSpeed/issues/4932
    # The precision of RoPE buffers is not correct, so we cast to int64.
    def __init__(self, dim = None, max_position_embeddings=2048, base=10000, device=None, scaling_factor=1.0,
        config = None, # [TODO] Hack to pass in config - need to remove later
    ):
        self.scaling_factor = scaling_factor
        super().__init__(dim = dim, max_position_embeddings = max_position_embeddings, base = base, device = device, config = config)
    pass

    def _set_cos_sin_cache(self, seq_len, device, dtype):
        self.current_rope_size = seq_len
        inv_freq = 1.0 / (
            self.base ** (torch.arange(0, self.dim, 2, dtype=torch.int64, device="cpu").float() / self.dim)
        )
        t = torch.arange(self.current_rope_size, device="cpu", dtype=torch.int64).float()
        t = t / self.scaling_factor

        freqs = torch.outer(t, inv_freq)
        # Different from paper, but it uses a different permutation in order to obtain the same calculation
        emb = torch.cat((freqs, freqs), dim=-1)
        self.register_buffer("cos_cached", emb.cos().to(dtype=dtype, device=device, non_blocking=True), persistent=False)
        self.register_buffer("sin_cached", emb.sin().to(dtype=dtype, device=device, non_blocking=True), persistent=False)
    pass
pass


# See https://github.com/vllm-project/vllm/blob/main/vllm/model_executor/layers/rotary_embedding.py#L736
# For Llama 3.1
class LlamaExtendedRotaryEmbedding(torch.nn.Module):
    def __init__(self, dim = None, max_position_embeddings=2048, base=10000, device=None,
        config = None, # [TODO] Hack to pass in config - need to remove later
    ):
        super().__init__()
        if config is not None:
            # [TODO] Hack to pass in config - need to remove later
            base = config.rope_theta
            partial_rotary_factor = config.partial_rotary_factor if hasattr(config, "partial_rotary_factor") else 1.0
            dim = int((config.hidden_size // config.num_attention_heads))
            device = "cuda"
            max_position_embeddings = config.max_position_embeddings
        pass

        self.dim = dim
        self.max_position_embeddings = max_position_embeddings
        self.base = base
        # Dynamic RoPE we first set it to a max of 4 * 8192 tokens then we iteratively grow this
        self.current_rope_size = min(4 * 8192, self.max_position_embeddings)

        # Normal Llama-3 RoPE
        inv_freq = 1.0 / (
            self.base ** (torch.arange(0, self.dim, 2, dtype=torch.int64, device="cpu").float() / self.dim)
        )
        inv_freq = self.apply_scaling(inv_freq)
        self.register_buffer("inv_freq", inv_freq, persistent = False)

        # Build here to make `torch.jit.trace` work.
        self._set_cos_sin_cache(seq_len=self.current_rope_size, device=device, dtype=torch.get_default_dtype())
    pass

    def _set_cos_sin_cache(self, seq_len, device, dtype):
        # Note: on the original Llama codebase, these tensors are created on the target device (and not on CPU) and
        # in FP32. They are applied (multiplied) in FP32 as well.
        self.current_rope_size = seq_len
        
        t = torch.arange(self.current_rope_size, device=self.inv_freq.device, dtype=torch.int64).float()

        freqs = torch.outer(t, self.inv_freq)
        # Different from paper, but it uses a different permutation in order to obtain the same calculation
        emb = torch.cat((freqs, freqs), dim=-1)
        self.register_buffer("cos_cached", emb.cos().to(dtype=dtype, device=device, non_blocking=True), persistent=False)
        self.register_buffer("sin_cached", emb.sin().to(dtype=dtype, device=device, non_blocking=True), persistent=False)
    pass

    # From https://github.com/meta-llama/llama-models/blob/main/models/llama3_1/api/model.py#L41
    def apply_scaling(self, freqs: torch.Tensor):
        # Values obtained from grid search
        scale_factor = 8
        low_freq_factor = 1
        high_freq_factor = 4
        old_context_len = 8192  # original llama3 length

        low_freq_wavelen = old_context_len / low_freq_factor
        high_freq_wavelen = old_context_len / high_freq_factor
        new_freqs = []
        for freq in freqs:
            wavelen = 2 * math.pi / freq
            if wavelen < high_freq_wavelen:
                new_freqs.append(freq)
            elif wavelen > low_freq_wavelen:
                new_freqs.append(freq / scale_factor)
            else:
                assert low_freq_wavelen != high_freq_wavelen
                smooth = (old_context_len / wavelen - low_freq_factor) / (
                    high_freq_factor - low_freq_factor
                )
                new_freqs.append((1 - smooth) * freq / scale_factor + smooth * freq)
        return torch.tensor(new_freqs, dtype=freqs.dtype, device=freqs.device)
    pass

    def forward(self, x, position_ids=None, seq_len=None):
        # x: [bs, num_attention_heads, seq_len, head_size]
        if seq_len > self.current_rope_size:
            self._set_cos_sin_cache(seq_len=seq_len, device=x.device, dtype=x.dtype)

        return (
            self.cos_cached[:seq_len].to(dtype = x.dtype),
            self.sin_cached[:seq_len].to(dtype = x.dtype),
        )
    pass

    def get_cached(self, seq_len = None):
        return self.cos_cached, self.sin_cached
    pass

    def extend_rope_embedding(self, x, seq_len):
        if seq_len <= self.current_rope_size: return
        # Iteratively grow by increments of 8192
        self.current_rope_size = math.ceil(seq_len / 8192) * 8192
        self._set_cos_sin_cache(self.current_rope_size, device = "cuda:0", dtype = x.dtype)
    pass
pass


class LongRopeRotaryEmbedding(torch.nn.Module):
    # For Phi 3.5 128K https://huggingface.co/microsoft/Phi-3.5-mini-instruct/blob/main/modeling_phi3.py
    def __init__(self,
        dim = None,
        max_position_embeddings = 131072,
        original_max_position_embeddings = 4096,
        base = 10000,
        short_factor = None,
        long_factor  = None,
        device = None,
        config = None, # [TODO] Hack to pass in config - need to remove later
    ):
        super().__init__()
        assert(short_factor is not None)
        assert(long_factor  is not None)
        assert(type(original_max_position_embeddings) is int)

        if config is not None:
            # [TODO] Hack to pass in config - need to remove later
            base = config.rope_theta
            partial_rotary_factor = config.partial_rotary_factor if hasattr(config, "partial_rotary_factor") else 1.0
            dim = int((config.hidden_size // config.num_attention_heads))
            device = "cuda"
            max_position_embeddings = config.max_position_embeddings
        pass

        self.dim = dim
        self.max_position_embeddings = max_position_embeddings
        self.original_max_position_embeddings = original_max_position_embeddings
        self.base = base
        # Dynamic RoPE we first set it to a max of 4 * 8192 tokens then we iteratively grow this
        self.current_rope_size = min(original_max_position_embeddings, self.max_position_embeddings)

        # Long RoPE similar to RoPE except short sequences have 1 cos / sin
        # and long sequences have another cos / sin
        inv_freq_shape = torch.arange(0, self.dim, 2, dtype=torch.int64, device="cpu").float() / self.dim
        short_factor = torch.tensor(short_factor, device = "cpu", dtype = torch.float32)
        long_factor  = torch.tensor(long_factor,  device = "cpu", dtype = torch.float32)
        short_inv_freq = 1.0 / (short_factor * self.base**inv_freq_shape)
        long_inv_freq  = 1.0 / (long_factor  * self.base**inv_freq_shape)

        # Phi-3 Scale factor
        scale = self.max_position_embeddings / self.original_max_position_embeddings
        if scale <= 1.0:
            scaling_factor = 1.0
        else:
            scaling_factor = math.sqrt(1 + math.log(scale) / math.log(self.original_max_position_embeddings))
        pass
        self.scaling_factor = scaling_factor

        # Short and long inv_freq
        self.register_buffer("short_inv_freq", short_inv_freq, persistent = False)
        self.register_buffer("long_inv_freq",  long_inv_freq,  persistent = False)
        # Build here to make `torch.jit.trace` work.
        # self._set_cos_sin_cache(seq_len=self.current_rope_size, device=device, dtype=torch.get_default_dtype())

        # Short sequences
        dtype = torch.bfloat16 if is_bfloat16_supported() else torch.float16
        t = torch.arange(original_max_position_embeddings, device=self.short_inv_freq.device, dtype=torch.int64).float()
        freqs = torch.outer(t, self.short_inv_freq)
        emb = torch.cat((freqs, freqs), dim=-1)
        cos_cached = (emb.cos() * self.scaling_factor).to(dtype=dtype, device=device, non_blocking=True)
        sin_cached = (emb.sin() * self.scaling_factor).to(dtype=dtype, device=device, non_blocking=True)
        self.register_buffer("short_cos_cached", cos_cached, persistent=False)
        self.register_buffer("short_sin_cached", sin_cached, persistent=False)
    pass

    def _set_cos_sin_cache(self, seq_len, device, dtype):
        # Note: on the original Llama codebase, these tensors are created on the target device (and not on CPU) and
        # in FP32. They are applied (multiplied) in FP32 as well.
        self.current_rope_size = seq_len
        
        t = torch.arange(self.current_rope_size, device=self.long_inv_freq.device, dtype=torch.int64).float()
        # Long sequences
        freqs = torch.outer(t, self.long_inv_freq)
        emb = torch.cat((freqs, freqs), dim=-1)
        cos_cached = (emb.cos() * self.scaling_factor).to(dtype=dtype, device=device, non_blocking=True)
        sin_cached = (emb.sin() * self.scaling_factor).to(dtype=dtype, device=device, non_blocking=True)
        self.register_buffer("long_cos_cached", cos_cached, persistent=False)
        self.register_buffer("long_sin_cached", sin_cached, persistent=False)
    pass

    def forward(self, x, position_ids=None, seq_len=None):
        # x: [bs, num_attention_heads, seq_len, head_size]
        if seq_len > self.current_rope_size:
            self._set_cos_sin_cache(seq_len=seq_len, device=x.device, dtype=x.dtype)

        if seq_len < self.original_max_position_embeddings:
            return (
                self.short_cos_cached[:seq_len].to(dtype = x.dtype),
                self.short_sin_cached[:seq_len].to(dtype = x.dtype),
            )
        else:
            return (
                self.long_cos_cached[:seq_len].to(dtype = x.dtype),
                self.long_sin_cached[:seq_len].to(dtype = x.dtype),
            )
        pass
    pass

    def get_cached(self, seq_len = None):
        if seq_len < self.original_max_position_embeddings:
            return self.short_cos_cached, self.short_sin_cached
        return self.long_cos_cached, self.long_sin_cached
    pass

    def extend_rope_embedding(self, x, seq_len):
        if seq_len <= self.current_rope_size: return
        # Iteratively grow by increments of 8192
        self.current_rope_size = math.ceil(seq_len / 8192) * 8192
        self._set_cos_sin_cache(self.current_rope_size, device = "cuda:0", dtype = x.dtype)
    pass
pass


def _wrap_fast_inference(generate, device_type, dtype, model):
    # Wraps inference with bfloat16 / float16
    @torch.inference_mode
    def _fast_generate(*args, **kwargs):

        # Set a flag for generation!
        internal_model = model
        while hasattr(internal_model, "model"):
            internal_model._flag_for_generation = True
            internal_model = internal_model.model
        pass
        internal_model._flag_for_generation = True

        # Must patch accelerate for Xformers
<<<<<<< HEAD
        import accelerate.utils.operations
        accelerate.utils.operations.send_to_device = accelerate_new_send_to_device
=======
        if accelerate_new_send_to_device is not None:
            import accelerate.utils.operations
            accelerate.utils.operations.send_to_device = accelerate_new_send_to_device
        pass
>>>>>>> d91d40a7

        # For newer HF
        kwargs["cache_implementation"] = "dynamic"
        # For num_logits_to_keep
        kwargs["num_logits_to_keep"] = 1

        # Remove token_type_ids
        kwargs.pop("token_type_ids", None)

        # Check pad_token
        model_eos_token_id = getattr(model.config, "eos_token_id", None)
        if model_eos_token_id is not None and hasattr(model_eos_token_id, "__iter__"):
            model_eos_token_id = model_eos_token_id[0]

        kwargs["pad_token_id"] = kwargs.pop("pad_token_id", model_eos_token_id)

        # Set pad token
        # old_pad_token_id = getattr(model.config, "pad_token_id", None)
        # old_eos_token_id = getattr(model.config, "eos_token_id", None)
        # model.config.pad_token_id = old_eos_token_id

        # Autocasted
        with torch.autocast(device_type = device_type, dtype = dtype):
            output = generate(*args, **kwargs)
        pass

        # Revert
        # model.config.pad_token_id = old_pad_token_id

        # Unset a flag for generation!
        internal_model = model
        while hasattr(internal_model, "model"):
            if hasattr(internal_model, "_flag_for_generation"): del internal_model._flag_for_generation
            internal_model = internal_model.model
        pass
        if hasattr(internal_model, "_flag_for_generation"): del internal_model._flag_for_generation

        # Return accelerate back
<<<<<<< HEAD
        accelerate.utils.operations.send_to_device = accelerate_old_send_to_device
=======
        if accelerate_new_send_to_device is not None:
            accelerate.utils.operations.send_to_device = accelerate_old_send_to_device
        pass
>>>>>>> d91d40a7

        return output
    pass
    return _fast_generate
pass


class FastLlamaModel:

    @staticmethod
    def pre_patch():
        init_name, function = patch_llama_rope_scaling(
            model_name           = "llama",
            rope_module          = LlamaRotaryEmbedding,
            scaled_rope_module   = LlamaLinearScalingRotaryEmbedding,
            extended_rope_module = LlamaExtendedRotaryEmbedding,
            attention_module     = LlamaAttention,
            longrope_module      = LongRopeRotaryEmbedding,
        )
        if init_name is not None:
            exec(function, globals())
            LlamaAttention.__init__  = eval(init_name)
        pass
        LlamaAttention      .forward = LlamaAttention_fast_forward
        LlamaSdpaAttention  .forward = LlamaAttention_fast_forward
        LlamaFlashAttention2.forward = LlamaAttention_fast_forward
        LlamaDecoderLayer   .forward = LlamaDecoderLayer_fast_forward
        LlamaModel          .forward = LlamaModel_fast_forward
        LlamaForCausalLM    .forward = CausalLM_fast_forward(LlamaModel_fast_forward_inference)
        PeftModelForCausalLM.forward = PeftModelForCausalLM_fast_forward
        fix_prepare_inputs_for_generation(LlamaForCausalLM)

        # Solves https://github.com/unslothai/unsloth/issues/168
        # Static KV Cache was introduced in 4.38.0, causing training to be much slower.
        # Inferene can now be CUDAGraphed, but we shall retain the old rotary embeddings.
        # https://github.com/huggingface/transformers/pull/27931
        # https://github.com/huggingface/transformers/blob/v4.37.2/src/transformers/models/llama/modeling_llama.py
        import transformers.models.llama.modeling_llama
        transformers.models.llama.modeling_llama.LlamaRotaryEmbedding = LlamaRotaryEmbedding
        transformers.models.llama.modeling_llama.LlamaLinearScalingRotaryEmbedding = LlamaLinearScalingRotaryEmbedding
        return
    pass


    @staticmethod
    def from_pretrained(
        model_name        = "unsloth/llama-3-8b-bnb-4bit",
        max_seq_length    = None,
        dtype             = None,
        load_in_4bit      = True,
        token             = None,
        device_map        = "sequential",
        rope_scaling      = None,
        fix_tokenizer     = True,
        model_patcher     = None,
        tokenizer_name    = None,
        trust_remote_code = False,
        **kwargs,
    ):
        if trust_remote_code:
            print(
                "Unsloth: WARNING `trust_remote_code` is True.\n"\
                "Are you certain you want to do remote code execution?"
            )
        pass
        if token is None: token = get_token()
        if model_patcher is None: model_patcher = FastLlamaModel
        SUPPORTS_BFLOAT16 = is_bfloat16_supported()
        gpu_stats = torch.cuda.get_device_properties(0)
        max_memory = round(gpu_stats.total_memory / 1024 / 1024 / 1024, 3)

        statistics = \
           f"==((====))==  Unsloth {__version__}: Fast {model_patcher.__name__[4:-5]} patching. Transformers = {transformers_version}.\n"\
           f"   \\\   /|    GPU: {gpu_stats.name}. Max memory: {max_memory} GB. Platform = {platform_system}.\n"\
           f"O^O/ \_/ \\    Pytorch: {torch.__version__}. CUDA = {gpu_stats.major}.{gpu_stats.minor}. CUDA Toolkit = {torch.version.cuda}.\n"\
           f"\        /    Bfloat16 = {str(SUPPORTS_BFLOAT16).upper()}. FA [Xformers = {xformers_version}. FA2 = {HAS_FLASH_ATTENTION}]\n"\
           f' "-____-"     Free Apache license: http://github.com/unslothai/unsloth'
        print(statistics)

        # Warn about fast transfers
        old_hf_transfer = os.environ.get("HF_HUB_ENABLE_HF_TRANSFER", "0")
        if os.environ.get("HF_HUB_ENABLE_HF_TRANSFER", "0") == "1":
            print("Unsloth: Fast downloading is enabled - ignore downloading bars which are red colored!")
        pass
        # Return old flag
        os.environ["HF_HUB_ENABLE_HF_TRANSFER"] = old_hf_transfer

        model_patcher.pre_patch()
        get_statistics() # For debugging - we use a download counter to see if environments are not breaking 

        if dtype is None:
            dtype = torch.float16 if not SUPPORTS_BFLOAT16 else torch.bfloat16
        elif dtype == torch.bfloat16 and not SUPPORTS_BFLOAT16:
            logger.warning_once("Device does not support bfloat16. Will change to float16.")
            dtype = torch.float16

        assert(dtype == torch.float16 or dtype == torch.bfloat16 or dtype == torch.float32)

        # RoPE Scaling
        model_config = AutoConfig.from_pretrained(model_name, token = token)
        model_max_seq_length = model_config.max_position_embeddings

        # Check if RoPE Scaling is even allowed
        model_function = MODEL_FOR_CAUSAL_LM_MAPPING[model_config.__class__]
        has_rope_scaling = False
        try:
            with open(inspect.getfile(model_function), "r") as file:
                has_rope_scaling = "self.config.rope_scaling" in file.read()
        except: pass
        has_rope_scaling = True

        # If max_seq_length is not specified, use maximum fron config
        if max_seq_length is None:
            max_seq_length = model_max_seq_length
        pass

        if (rope_scaling is None) and (max_seq_length > model_max_seq_length):

            rope_scaling = max_seq_length / model_max_seq_length

            logger.warning_once(
                f"Unsloth: {model_name} can only handle sequence lengths of at most "\
                f"{model_max_seq_length}.\nBut with kaiokendev's RoPE scaling of "\
                f"{round(rope_scaling, 3)}, it can be magically be extended to "\
                f"{max_seq_length}!"
            )

            # Warn RoPE scaling isn't allowed
            if not has_rope_scaling:
                raise RuntimeError(
                    "However, {model_name} doesn't support RoPE Scaling!\n"\
                    "Please file a feature request at https://github.com/unslothai/unsloth."
                )
            pass

            rope_scaling = {"type": "linear", "factor": rope_scaling,}

            # Add to kwargs
            kwargs["rope_scaling"] = rope_scaling
        pass
        # We currently only support NVIDIA GPUs - AMD / Intel is a work in progress!
        pre_check = check_nvidia()

        bnb_config = None
        if load_in_4bit:
            bnb_config = BitsAndBytesConfig(
                load_in_4bit              = True,
                bnb_4bit_use_double_quant = True,
                bnb_4bit_quant_type       = "nf4",
                bnb_4bit_compute_dtype    = dtype,
            )
        pass

        # https://huggingface.co/togethercomputer/LLaMA-2-7B-32K/discussions/12
        # RoPE Scaling's max_position_embeddings must be updated
        max_position_embeddings = max(max_seq_length, model_max_seq_length)
        kwargs.pop("attn_implementation", None); # No need since we auto call it

        # Cannot be None, since HF now checks for the config
        if load_in_4bit: kwargs["quantization_config"] = bnb_config
        
        model = AutoModelForCausalLM.from_pretrained(
            model_name,
            device_map              = device_map,
            torch_dtype             = dtype,
            # quantization_config     = bnb_config,
            token                   = token,
            max_position_embeddings = max_position_embeddings,
            trust_remote_code       = trust_remote_code,
            attn_implementation     = "eager",
            **kwargs,
        )
        # Return old flag
        os.environ["HF_HUB_ENABLE_HF_TRANSFER"] = old_hf_transfer
        # We currently only support NVIDIA GPUs - AMD / Intel is a work in progress!
        post_check = check_nvidia()

        # Counteract saved tokenizers
        tokenizer_name = model_name if tokenizer_name is None else tokenizer_name
        tokenizer = load_correct_tokenizer(
            tokenizer_name    = tokenizer_name,
            model_max_length  = max_position_embeddings,
            padding_side      = "right",
            token             = token,
            trust_remote_code = trust_remote_code,
            fix_tokenizer     = fix_tokenizer,
        )

        model, tokenizer = patch_tokenizer(model, tokenizer)
        model = model_patcher.post_patch(model)

        # Patch up QKV / O and MLP
        for idx, layer in enumerate(model.model.layers):
            layer.self_attn.apply_qkv = original_apply_qkv
            layer.self_attn.apply_o   = original_apply_o
        pass

        # Patch Trainer
        from transformers.trainer import Trainer
        try:
            if Trainer._inner_training_loop.__name__ != "_fast_inner_training_loop":
                inner_training_loop = inspect.getsource(Trainer._inner_training_loop)
                Trainer._original_training_loop = inner_training_loop
            else:
                inner_training_loop = Trainer._original_training_loop
        except:
            raise RuntimeError('Unsloth currently does not support multi GPU setups - but we are working on it!')
        pass

        if ((post_check - pre_check) >= 1).sum() > 1:
            raise RuntimeError('Unsloth currently does not support multi GPU setups - but we are working on it!')

        import transformers.trainer
        items_in_trainer = dir(transformers.trainer)
        good_items = []
        for item in items_in_trainer:
            # TODO: Support Deepspeed
            if item.startswith(("deepspeed", "xm", "met", "smp")): continue
            if item in inner_training_loop: good_items.append(item)
        pass
        exec("from transformers.trainer import (" + ", ".join(x for x in good_items) + ")", globals())

        start = re.search('logger\.info\([\"\'].+?Running training', inner_training_loop).span(0)[0]
        end = inner_training_loop.find("\n\n", start)
        original_debug = inner_training_loop[start:end]
        spaces = re.search('\n([\s\t]{1,})', original_debug).group(0)[1:]
        front_spaces = re.match('([\s\t]{1,})', inner_training_loop).group(0)

        debug_info = """debug_info = \\
        f"==((====))==  Unsloth - 2x faster free finetuning | Num GPUs = {args.world_size}\\n"\\
        f"   \\\\\\   /|    Num examples = {num_examples:,} | Num Epochs = {num_train_epochs:,}\\n"\\
        f"O^O/ \\_/ \\    Batch size per device = {self._train_batch_size:,} | Gradient Accumulation steps = {args.gradient_accumulation_steps}\\n"\\
        f"\\        /    Total batch size = {total_train_batch_size:,} | Total steps = {max_steps:,}\\n"\\
        f' "-____-"     Number of trainable parameters = {get_model_param_count(model, trainable_only=True):,}'
        logger.warning(debug_info)
        import subprocess, re, gc, numpy as np
        a = np.array([0,])
        try:
            a = subprocess.check_output('nvidia-smi --query-gpu=memory.used --format=csv', shell = True)
            a = re.findall(rb'([\\d]{1,})[\\s]{1,}M', a)
            a = np.array([int(x.decode('utf-8'))/1024 for x in a])
        except:
            if not torch.cuda.is_available():
                raise RuntimeError('Unsloth: We do not support AMD / Intel machines yet - it is a work in progress!')
        if ((a - PRE_CHECK) >= 1).sum() > 1:
            raise RuntimeError('Unsloth currently does not support multi GPU setups - but we are working on it!')
        for _ in range(3):
            gc.collect()
            torch.cuda.empty_cache()"""

        debug_info = debug_info.split('\n')
        debug_info = "\n".join([debug_info[0]] + [spaces + x[8:] for x in debug_info[1:]])
        inner_training_loop = inner_training_loop.replace(original_debug, debug_info)

        debug_info = """n_total_devices = total_train_batch_size // \\
            args.gradient_accumulation_steps // self._train_batch_size
        if n_total_devices > 1:
            logger.warning_once('Unsloth currently does not support multi GPU setups - but we are working on it!')
        debug_info ="""
        debug_info = debug_info.split('\n')
        debug_info = "\n".join([debug_info[0]] + [spaces + x[8:] for x in debug_info[1:]])
        inner_training_loop = inner_training_loop.replace("debug_info =", debug_info, 1)

        front_spaces = re.match(r"[\t\s]{1,}", inner_training_loop).group(0)
        inner_training_loop = re.sub(r"^" + front_spaces, "", inner_training_loop, flags = re.MULTILINE)
        inner_training_loop = inner_training_loop.replace(
            "train_dataloader = tpu_spmd_dataloader(train_dataloader)",
            "raise RuntimeError('Unsloth: TPUs are not yet supported!')"
        )
        inner_training_loop = inner_training_loop.replace(
            "self.accelerator.free_memory()",
            "self.accelerator.free_memory()\n" + \
            front_spaces + "if self.is_deepspeed_enabled:"\
            "raise RuntimeError('Unsloth: Deepspeed is not yet supported!')\n", 1,
        )

        check_batches = """train_dataloader = self.get_train_dataloader()
        ga  = args.gradient_accumulation_steps
        bsz = self._train_batch_size
        total_batches = bsz * ga * args.world_size
        n_total_devices = total_batches // ga // bsz
        if n_total_devices > 1:
            logger.warning_once('Unsloth currently does not support multi GPU setups - but we are working on it!')
            divisor = n_total_devices / 1
            bsz = self._train_batch_size = max(int(bsz / divisor), 1)
            if total_batches // ga // bsz > 1:
                divisor = n_total_devices / 1
                ga = args.gradient_accumulation_steps = max(int(ga / divisor), 1)"""
        check_batches = check_batches.split('\n')
        check_batches = "\n".join([check_batches[0]] + [front_spaces + x[8:] for x in check_batches[1:]])
        inner_training_loop = inner_training_loop.replace(
            "train_dataloader = self.get_train_dataloader()",
            check_batches, 1,
        )
        inner_training_loop = inner_training_loop.replace(
            "_inner_training_loop",
            "_fast_inner_training_loop", 1,
        )
        exec(inner_training_loop, globals())

        Trainer._inner_training_loop = _fast_inner_training_loop
        inner_training_loop = inner_training_loop.replace(
            "is_torch_tpu_available()",
            "False",
        )
        if "n_total_devices >" not in inner_training_loop:
            raise RuntimeError('Unsloth currently does not support multi GPU setups - but we are working on it!')
        pass
        inner_training_loop = inner_training_loop.replace(
            "is_sagemaker_mp_enabled()",
            "False",
        )
        exec(inner_training_loop, globals())
        Trainer._inner_training_loop = _fast_inner_training_loop

        # Save max_seq_length
        model.max_seq_length = max_position_embeddings
        internal_model = model
        while hasattr(internal_model, "model"):
            internal_model.max_seq_length = max_position_embeddings
            internal_model = internal_model.model
        pass
        internal_model.max_seq_length = max_position_embeddings

        # We check the tokenizer first for errors
        if fix_tokenizer:
            tokenizer = check_tokenizer(
                model            = model,
                tokenizer        = tokenizer,
                model_name       = model_name,
                model_max_length = max_position_embeddings,
                padding_side     = "right",
                token            = token,
            )
        pass
        patch_saving_functions(tokenizer)

        # Fix up config for transformers uploading PEFT
        # Not necessary anymore since we require transformers>=4.37!
        if False:
            name = model.config._name_or_path
            if name.startswith("unsloth/") and name.endswith("-bnb-4bit"):
                name = name[:len(name) - len("-bnb-4bit")]
                model.config.update({"_name_or_path" : name})
            pass
        pass

        # Log Unsloth version for future fastpaths for inference
        model.config.update({"unsloth_version" : __version__})

        # Add save modules
        patch_saving_functions(model)
        Trainer._inner_training_loop = _fast_inner_training_loop

        # Save tokenizer for inference purposes
        tokenizer.padding_side = "left" # Force inference
        internal_model = model
        while hasattr(internal_model, "model"):
            internal_model._saved_temp_tokenizer = tokenizer
            internal_model = internal_model.model
        pass
        internal_model._saved_temp_tokenizer = tokenizer

        # Also fix torch_dtype
        internal_model = model
        while hasattr(internal_model, "model"):
            if hasattr(internal_model, "config"):
                if   internal_model.config.torch_dtype ==  "float32":
                    internal_model.config.torch_dtype = torch.float32
                elif internal_model.config.torch_dtype == "bfloat16":
                    internal_model.config.torch_dtype = torch.bfloat16
                elif internal_model.config.torch_dtype ==  "float16":
                    internal_model.config.torch_dtype = torch.float16
                pass
            pass
            internal_model = internal_model.model
        pass
        if hasattr(internal_model, "config"):
            if   internal_model.config.torch_dtype ==  "float32":
                internal_model.config.torch_dtype = torch.float32
            elif internal_model.config.torch_dtype == "bfloat16":
                internal_model.config.torch_dtype = torch.bfloat16
            elif internal_model.config.torch_dtype ==  "float16":
                internal_model.config.torch_dtype = torch.float16
            pass
        pass
        
        return model, tokenizer
    pass


    @staticmethod
    def post_patch(model):
        # Patch model
        layers = model.model.layers

        # Torch.compile fails on embedding matrix??
        # Workaround randomnly fixes it for torch versions < 2.
        model.set_input_embeddings(torch.nn.Embedding.from_pretrained(model.get_input_embeddings().weight))
        model.config.update({"unsloth_version" : __version__})

        # We also do this for the lm_head
        lm_head = torch.nn.Linear(1, 1, bias = None)
        del lm_head.weight
        lm_head.weight = model.get_output_embeddings().weight
        lm_head.in_features  = lm_head.weight.shape[1]
        lm_head.out_features = lm_head.weight.shape[0]
        model.lm_head = lm_head
        
        # Also patch all dtypes - BnB seems to not allocate the correct type?
        # BnB default dtype seems to be float16!
        correct_dtype = lm_head.weight.dtype

        for name, module in model.named_modules():
            if isinstance(module, (Bnb_Linear4bit, Peft_Linear4bit)):
                weight = module.weight
                quant_state = weight.quant_state

                if type(quant_state) is list:
                    # BnB seems to have float16 as default!
                    module.weight.quant_state[2] = correct_dtype # Cast to correct dtype
                else:
                    # https://github.com/TimDettmers/bitsandbytes/pull/763/files
                    quant_state.dtype = correct_dtype
                pass
            pass
            # Downcast RoPE embedding to correct data type
            if (name.endswith("rotary_emb") or hasattr(module, "cos_cached")):

                if hasattr(module, "cos_cached") and \
                    (module.cos_cached.dtype != correct_dtype):

                    module.cos_cached = module.cos_cached.to(correct_dtype)
                    module.sin_cached = module.sin_cached.to(correct_dtype)

                elif hasattr(module, "short_cos_cached") and \
                    (module.short_cos_cached.dtype != correct_dtype):
                    
                    module.short_cos_cached = module.short_cos_cached.to(correct_dtype)
                    module.short_sin_cached = module.short_sin_cached.to(correct_dtype)
                pass
            pass
        pass

        # Clear deleted GPU items
        for _ in range(3):
            gc.collect()
            torch.cuda.empty_cache()
        return model
    pass


    @staticmethod
    def get_peft_model(
        model,
        r                   = 16,
        target_modules      = ["q_proj", "k_proj", "v_proj", "o_proj",
                               "gate_proj", "up_proj", "down_proj"],
        lora_alpha          = 16,
        lora_dropout        = 0,
        bias                = "none",
        layers_to_transform = None,
        layers_pattern      = None,
        use_gradient_checkpointing = True,
        random_state        = 3407,
        max_seq_length      = 2048, # not used anymore
        use_rslora          = False,
        modules_to_save     = None,
        init_lora_weights   = True,
        loftq_config        = {},
        temporary_location  = "_unsloth_temporary_saved_buffers",
        **kwargs,
    ):
        transformers_set_seed(random_state)

        if isinstance(model, PeftModelForCausalLM):
            # Check if exactly the same and then pass through!
            assert(hasattr(model, "peft_config"))

            peft_config = model.peft_config["default"].to_dict()
            check_parameters = [
                "r", "lora_alpha", "lora_dropout",
                "bias", "layers_to_transform", "layers_pattern",
                "use_rslora", "init_lora_weights",
            ]
            check_all = True
            for param in check_parameters:
                check_all = check_all and (peft_config[param] == eval(param))
            pass

            # Check save_modules
            old_target_modules = list(peft_config["target_modules"])
            modules_to_save = peft_config["modules_to_save"]
            if modules_to_save is None: modules_to_save = {}
            modules_to_save = list(modules_to_save)
            old_target_modules += modules_to_save

            # Combine all
            new_target_modules = list(target_modules) + \
                list(modules_to_save if modules_to_save is not None else [])

            # Now check!
            new_target_modules = set(new_target_modules)
            check_all = check_all and (
                len(set(old_target_modules) ^ new_target_modules) == 0
            )

            check_all = check_all and (
                (loftq_config == {} or loftq_config is None) and \
                (peft_config["loftq_config"] == {} or peft_config["loftq_config"] is None)
            )

            if check_all:
                # Simply pass through!
                logger.warning(
                    "Unsloth: Already have LoRA adapters! We shall skip this step."
                )

                # Offload!
                # [TODO] First offload lm_head and embed_tokens to CPU (should be disk!!)
                if "embed_tokens" in new_target_modules:
                    print("Unsloth: Casting embed_tokens to float32")

                    model.model.model.embed_tokens.modules_to_save.default\
                        .to(device = "cuda:0", dtype = torch.float32, non_blocking = True)
                    model.model.model.embed_tokens.modules_to_save.default.requires_grad_(True)

                    # [TODO] Move old embed_tokens to CPU - should be disk!
                    model.model.model.embed_tokens.original_module\
                        .to(device = "cpu", non_blocking = True)
                    model.model.model.embed_tokens.original_module.requires_grad_(False)
                pass

                if "lm_head" in new_target_modules:
                    print("Unsloth: Casting lm_head to float32")

                    model.model.lm_head.modules_to_save.default\
                        .to(device = "cuda:0", dtype = torch.float32, non_blocking = True)
                    model.model.lm_head.modules_to_save.default.requires_grad_(True)

                    # [TODO] Move old lm_head to CPU - should be disk!
                    model.model.lm_head.original_module\
                        .to(device = "cpu", non_blocking = True)
                    model.model.lm_head.original_module.requires_grad_(False)
                pass

                return model
            else:
                raise TypeError(
                    "Unsloth: Your model already has LoRA adapters. Your new parameters are different."
                )
            pass
        pass

        if loftq_config is None: loftq_config = {}

        signature = str(inspect.signature(LoraConfig))
        SUPPORTS_LOFTQ  = "loftq_config" in signature
        SUPPORTS_RSLORA = "use_rslora"   in signature
        
        assert(max_seq_length <= model.max_seq_length)

        if lora_dropout != 0:
            logger.warning_once(
                f"Unsloth: Dropout = 0 is supported for fast patching. You are using dropout = {lora_dropout}.\n"\
                f"Unsloth will patch all other layers, except LoRA matrices, causing a performance hit."
            )
        pass

        if bias != "none":
            logger.warning_once(
                f"Unsloth: bias = `none` is supported for fast patching. You are using bias = {bias}.\n"\
                f"Unsloth will patch all other layers, except LoRA matrices, causing a performance hit."
            )
        pass

        if not (type(init_lora_weights) is bool or \
            init_lora_weights == "gaussian" or init_lora_weights == "loftq"):
            raise ValueError(
                'Unsloth: `init_lora_weights` must be either [True, False, "gaussian", "loftq"].'
            )
        pass

        if init_lora_weights == "loftq":

            if not SUPPORTS_LOFTQ:
                import peft
                raise RuntimeError(
                    f"Unsloth: Your PEFT version of {peft.__version__} does not support LoftQ init.\n"\
                    "Please install PEFT 0.7.2 or higher.\n"\
                    "You can also install from source: `pip install git+https://github.com/huggingface/peft.git"
                )
            pass

            if loftq_config == {}:
                from peft import LoftQConfig
                logger.warning_once(
                    f"Unsloth: init_lora_weights = `loftq` is set, but `loftq_config` is None.\n"\
                    f"We shall use `loftq_config = LoftQConfig(loftq_bits = 4, loftq_iter = 1)`."
                )
                loftq_config = LoftQConfig(loftq_bits = 4, loftq_iter = 1)
            pass
            
            if hasattr(model.config, "quantization_config"):
                raise ValueError(
                    "Unsloth: You are using `loftq` init, yet `load_in_4bit = True` was set.\n"\
                    "Reload your model without any quantization by setting `load_in_4bit = False`."
                )
            pass
        pass

        assert(type(use_rslora) is bool)
        if use_rslora:
            if not SUPPORTS_RSLORA:
                # We manually check for PEFT
                import peft
                raise RuntimeError(
                    f"Unsloth: Your PEFT version of {peft.__version__} does not support `use_rslora`.\n"\
                    "Please install PEFT 0.7.2 or higher.\n"\
                    "You can also install from source: `pip install git+https://github.com/huggingface/peft.git"
                )
            pass
        pass

        accepted_modules = frozenset(("q_proj", "k_proj", "v_proj", "o_proj",
                                      "gate_proj", "up_proj", "down_proj",),)
        model.config.update({"unsloth_version" : __version__})

        if type(modules_to_save) is tuple:
            modules_to_save = list(modules_to_save)
        pass

        train_lm_head = False
        train_embed_tokens = False
        final_modules = []
        for module in target_modules:
            if module == "lm_head":
                # logger.warning_once(
                #     "Unsloth: `lm_head` should be placed in `modules_to_save` and not `target_modules`. "\
                #     "Luckily, we shall do it for you!"
                # )
                train_lm_head = True
                if modules_to_save is None: modules_to_save = ["lm_head"]
                else: modules_to_save.append("lm_head")

            elif module == "embed_tokens":
                # logger.warning_once(
                #     "Unsloth: `embed_tokens` should be placed in `modules_to_save` and not `target_modules`. "\
                #     "Luckily, we shall do it for you!"
                # )
                train_embed_tokens = True
                if modules_to_save is None: modules_to_save = ["embed_tokens"]
                else: modules_to_save.append("embed_tokens")

            else:
                try:
                    assert(module in accepted_modules)
                    final_modules.append(module)
                except AssertionError as e:
                    final_modules.append(module)
                    print(
                        "Unsloth: You added custom modules, but Unsloth hasn't optimized for this.\n"\
                        "Beware - your finetuning might be noticeably slower!"
                    )
                pass
            pass
        pass

        # Check if we added new tokens!
        if hasattr(model, "_need_to_train_embeddings"):
            if not train_lm_head or not train_embed_tokens:
                print(
                    "Unsloth: You added new tokens but did not specify if you wanted to "\
                    "train the lm_head and embed_tokens.\nWe must turn it on for you."
                )
                train_lm_head = True
                train_embed_tokens = True

                if modules_to_save is None: modules_to_save = ["embed_tokens"]
                else: modules_to_save.append("embed_tokens")

                if modules_to_save is None: modules_to_save = ["lm_head"]
                else: modules_to_save.append("lm_head")
            pass
        pass

        # Check for Llama-3
        # if hasattr(model._saved_temp_tokenizer, "_using_llama3_template"):
        #     if not train_embed_tokens and not train_lm_head:
        #         raise RuntimeError("")

        # First fix untrained tokens
        # Wrong - can cause reserved tokens to pop out!!
        # if train_embed_tokens or train_lm_head:
        #     fix_untrained_tokens(model, eps = 1e-16)
        # pass

        # Check modules_to_save
        if modules_to_save is not None:
            for module in modules_to_save:
                if module == "lm_head":
                    train_lm_head = True
                elif module == "embed_tokens":
                    train_embed_tokens = True
                else:
                    raise TypeError(
                        f"Unsloth: Module = {module} is not allowed. Only 'lm_head' and 'embed_tokens' is allowed."
                    )
            pass
        pass
        if isinstance(modules_to_save, (tuple, list)):
            modules_to_save = list(set(modules_to_save))
        pass

        # Get LoRA
        arguments = dict(
            r                   = r,
            lora_alpha          = lora_alpha,
            target_modules      = final_modules,
            lora_dropout        = lora_dropout,
            bias                = bias,
            task_type           = TaskType.CAUSAL_LM,
            layers_to_transform = layers_to_transform,
            init_lora_weights   = init_lora_weights,
            loftq_config        = loftq_config,
            use_rslora          = use_rslora,
            modules_to_save     = modules_to_save,
            **kwargs,
        )
        if not SUPPORTS_LOFTQ:  del arguments["loftq_config"]
        if not SUPPORTS_RSLORA: del arguments["use_rslora"]

        _saved_temp_tokenizer = model._saved_temp_tokenizer

        lora_config = LoraConfig(**arguments)

        # First offload lm_head and embed_tokens to disk
        input_embeddings_device  = model. get_input_embeddings().weight.device
        output_embeddings_device = model.get_output_embeddings().weight.device

        if use_gradient_checkpointing == "unsloth":
            if train_embed_tokens:
                print("Unsloth: Offloading input_embeddings to disk to save VRAM")
                offload_input_embeddings(model, temporary_location)
            pass

            # Remove old items to save VRAM
            for _ in range(3):
                gc.collect()
                torch.cuda.empty_cache()
            pass

            if train_lm_head:
                print("Unsloth: Offloading output_embeddings to disk to save VRAM")
                offload_output_embeddings(model, temporary_location)
            pass

            # Remove old items to save VRAM
            for _ in range(3):
                gc.collect()
                torch.cuda.empty_cache()
            pass
        pass

        model = _get_peft_model(model, lora_config)

        model._saved_temp_tokenizer = _saved_temp_tokenizer

        model = FastLlamaModel.patch_peft_model(model, use_gradient_checkpointing)

        # Now patch lm_head and embed_tokens
        if train_embed_tokens:
            print("Unsloth: Casting embed_tokens to float32")
            assert(hasattr(model.model.model.embed_tokens, "modules_to_save"))
            model.model.model.embed_tokens.modules_to_save.default\
                .to(device = "cuda:0", dtype = torch.float32, non_blocking = True)
            model.model.model.embed_tokens.modules_to_save.default.requires_grad_(True)
        pass

        if train_lm_head:
            print("Unsloth: Casting lm_head to float32")
            assert(hasattr(model.model.lm_head, "modules_to_save"))
            model.model.lm_head.modules_to_save.default\
                .to(device = "cuda:0", dtype = torch.float32, non_blocking = True)
            model.model.lm_head.modules_to_save.default.requires_grad_(True)
        pass

        # Patch tokenizer to pad to the right
        internal_model = model
        while hasattr(internal_model, "model"):
            if hasattr(internal_model, "_saved_temp_tokenizer"):
                internal_model._saved_temp_tokenizer.padding_side = "right"
            pass
            internal_model = internal_model.model
        pass
        if hasattr(internal_model, "_saved_temp_tokenizer"):
            internal_model._saved_temp_tokenizer.padding_side = "right"
        pass

        # Clear deleted GPU items
        for _ in range(3):
            gc.collect()
            torch.cuda.empty_cache()
        pass

        return model
    pass


    @staticmethod
    def patch_peft_model(
        model,
        use_gradient_checkpointing = True,
    ):
        if not isinstance(model, PeftModelForCausalLM):
            raise TypeError(
                "Unsloth: Your model needs to call `.get_peft_model` first!"
            )
        pass

        # Get activation function
        model_type = model.config.model_type

        if   model_type == "llama":   apply_lora_mlp = apply_lora_mlp_swiglu
        elif model_type == "mistral": apply_lora_mlp = apply_lora_mlp_swiglu
        elif model_type == "qwen2":   apply_lora_mlp = apply_lora_mlp_swiglu
        elif model_type == "gemma":   apply_lora_mlp = apply_lora_mlp_geglu_approx
        elif model_type == "gemma2":  apply_lora_mlp = apply_lora_mlp_geglu_approx
        elif model_type == "cohere":  apply_lora_mlp = apply_lora_mlp_swiglu
        else:
            raise NotImplementedError(f"Unsloth: {model_type} is not yet implemented!")
        pass

        model = prepare_model_for_kbit_training(
            model,
            use_gradient_checkpointing = use_gradient_checkpointing,
            use_reentrant = True,
        )

        # Fix up config for transformers uploading PEFT
        for active_adapter in model.peft_config.keys():
            # Not necessary since we requires transformers >= 4.37
            if False:
                name = model.peft_config[active_adapter].base_model_name_or_path
                if name.startswith("unsloth/") and name.endswith("-bnb-4bit"):
                    name = name[:len(name) - len("-bnb-4bit")]
                    model.peft_config[active_adapter].base_model_name_or_path = name
                pass
            # Add revision to enable future fast inference paths
            # [TODO] Bugs out!see https://github.com/unslothai/unsloth/issues/492
            # model.peft_config[active_adapter].revision = f"unsloth"
        pass

        from transformers.trainer import Trainer 
        if Trainer._inner_training_loop.__name__ != "_fast_inner_training_loop":
            raise RuntimeError(
                'Unsloth currently does not work on multi GPU setups - sadly we are a 2 brother team so '\
                'enabling it will require much more work, so we have to prioritize. Please understand!\n'\
                'We do have a separate beta version, which you can contact us about!\n'\
                'Thank you for your understanding and we appreciate it immensely!'
            )
        pass

        # Fix loftq issues
        # loftq_config must not = None, but rather {}
        all_configs = model.peft_config
        for key, current_config in all_configs.items():
            if hasattr(current_config, "loftq_config") and current_config.loftq_config is None:
                new_args = current_config.__dict__
                new_args["loftq_config"] = {}
                current_config = current_config.__class__(**new_args)
                all_configs[key] = current_config
            pass
        pass

        # Do patching
        n_mlp = 0
        n_qkv = 0
        n_o   = 0
        import types

        active_adapter = model.active_adapters[0] if \
            hasattr(model, "active_adapters") else model.active_adapter

        # Get dropout and bias
        lora_dropout = model.peft_config[active_adapter].lora_dropout
        bias         = model.peft_config[active_adapter].bias

        # We also do not inplace edit QKV for Cohere!
        from functools import partial
        _apply_lora_mlp = \
            partial(apply_lora_mlp, inplace = False) \
            if model_type == "cohere" else \
            apply_lora_mlp
        pass

        if lora_dropout == 0 and bias == "none":
            for idx, layer in enumerate(model.model.model.layers):

                # MLP patching
                gate_proj = layer.mlp.gate_proj
                up_proj   = layer.mlp.  up_proj
                down_proj = layer.mlp.down_proj

                if  hasattr(gate_proj, "lora_A") and \
                    hasattr(  up_proj, "lora_A") and \
                    hasattr(down_proj, "lora_A") and \
                    (getattr(gate_proj, "base_layer", gate_proj).bias is None) and \
                    (getattr(  up_proj, "base_layer",   up_proj).bias is None) and \
                    (getattr(down_proj, "base_layer", down_proj).bias is None) and \
                    (len(getattr(gate_proj, "lora_magnitude_vector", []) or []) == 0) and \
                    (len(getattr(  up_proj, "lora_magnitude_vector", []) or []) == 0) and \
                    (len(getattr(down_proj, "lora_magnitude_vector", []) or []) == 0):

                    # https://stackoverflow.com/questions/50599045/python-replacing-a-function-within-a-class-of-a-module
                    layer.mlp.forward = types.MethodType(_apply_lora_mlp, layer.mlp)
                    n_mlp += 1
                else:
                    logger.warning_once(
                        "Not an error, but Unsloth cannot patch MLP layers with our manual autograd engine since either LoRA adapters\n"\
                        "are not enabled or a bias term (like in Qwen) is used."
                    )
                pass

                # QKV attention patching
                q_proj = layer.self_attn.q_proj
                k_proj = layer.self_attn.k_proj
                v_proj = layer.self_attn.v_proj
                if  hasattr(q_proj, "lora_A") and \
                    hasattr(k_proj, "lora_A") and \
                    hasattr(v_proj, "lora_A") and \
                    (getattr(q_proj, "base_layer", q_proj).bias is None) and \
                    (getattr(k_proj, "base_layer", k_proj).bias is None) and \
                    (getattr(v_proj, "base_layer", v_proj).bias is None) and \
                    (len(getattr(q_proj, "lora_magnitude_vector", []) or []) == 0) and \
                    (len(getattr(k_proj, "lora_magnitude_vector", []) or []) == 0) and \
                    (len(getattr(v_proj, "lora_magnitude_vector", []) or []) == 0):

                    layer.self_attn.apply_qkv = apply_lora_qkv
                    n_qkv += 1
                else:
                    if model_type != "qwen2":
                        logger.warning_once(
                            "Not an error, but Unsloth cannot patch Attention layers with our manual autograd engine since either LoRA adapters\n"\
                            "are not enabled or a bias term (like in Qwen) is used."
                        )
                    pass
                pass

                # O attention patching
                o_proj = layer.self_attn.o_proj
                if hasattr(o_proj, "lora_A") and \
                    (getattr(o_proj, "base_layer", o_proj).bias is None) and \
                    (len(getattr(o_proj, "lora_magnitude_vector", []) or []) == 0):

                    layer.self_attn.apply_o = apply_lora_o
                    n_o += 1
                else:
                    logger.warning_once(
                        "Not an error, but Unsloth cannot patch O projection layer with our manual autograd engine since either LoRA adapters\n"\
                        "are not enabled or a bias term (like in Qwen) is used."
                    )
                pass
            pass
        pass

        logger.warning_once(
            f"Unsloth {__version__} patched {len(model.model.model.layers)} layers with "\
            f"{n_qkv} QKV layers, {n_o} O layers and {n_mlp} MLP layers.",
        )
        patch_saving_functions(model)

        # Patch cross entropy loss labels
        # Fixes https://github.com/unslothai/unsloth/issues/10
        max_seq_length = model.max_seq_length
        extra_ignored_labels = torch.full((max_seq_length, 1), -100, device = "cuda:0")
        model.model.extra_ignored_labels = extra_ignored_labels
        internal_model = model
        while hasattr(internal_model, "model"):
            internal_model.max_seq_length = max_seq_length
            internal_model = internal_model.model
        pass
        internal_model.max_seq_length = max_seq_length        

        # Patch tokenizer to pad to the right
        internal_model = model
        while hasattr(internal_model, "model"):
            if hasattr(internal_model, "_saved_temp_tokenizer"):
                internal_model._saved_temp_tokenizer.padding_side = "right"
            pass
            internal_model = internal_model.model
        pass
        if hasattr(internal_model, "_saved_temp_tokenizer"):
            internal_model._saved_temp_tokenizer.padding_side = "right"
        pass

        # Clear deleted GPU items
        for _ in range(3):
            gc.collect()
            torch.cuda.empty_cache()
        pass
        return model
    pass


    @staticmethod
    def for_inference(model):
        # if model.config.model_type == "qwen2":
        #     FastLlamaModel.for_training(model)
        #     return
        # pass

        internal_model = model
        internal_model.gradient_checkpointing = False
        internal_model.training = False

        while hasattr(internal_model, "model"):
            internal_model = internal_model.model
            internal_model.gradient_checkpointing = False
            internal_model.training = False
        pass
        if hasattr(internal_model, "training"):
            internal_model.training = False
        pass

        # Also check if lm_head / embeddings are trained
        internal_model = model
        while not hasattr(internal_model, "lm_head"):
            internal_model = internal_model.model
        pass
        lm_head = internal_model.lm_head.weight
        device_type = lm_head.device.type
        dtype = model.config.torch_dtype
        
        if type(dtype) is str:
            if   dtype ==  "float16": dtype = torch.float16
            elif dtype == "bfloat16": dtype = torch.bfloat16
        pass

        # Wrap model.generate
        if model.generate.__name__ != "_fast_generate":
            model._unwrapped_old_generate = model.generate
            model.generate = _wrap_fast_inference(model.generate, device_type, dtype, model)
        pass
        
        # Patch tokenizer to pad to the left
        internal_model = model
        while hasattr(internal_model, "model"):
            if hasattr(internal_model, "_saved_temp_tokenizer"):
                internal_model._saved_temp_tokenizer.padding_side = "left"
            pass
            internal_model = internal_model.model
        pass
        if hasattr(internal_model, "_saved_temp_tokenizer"):
            internal_model._saved_temp_tokenizer.padding_side = "left"
        pass

        # Also disable training for embeddings for NEFTune
        if hasattr(model, "get_input_embeddings"):
            embeddings = model.get_input_embeddings()
            if hasattr(embeddings, "training"): embeddings.training = False
        pass
        if hasattr(model, "get_output_embeddings"):
            embeddings = model.get_output_embeddings()
            if hasattr(embeddings, "training"): embeddings.training = False
        pass

        return model
    pass


    @staticmethod
    def for_training(model, use_gradient_checkpointing = True):
        internal_model = model
        internal_model.gradient_checkpointing = use_gradient_checkpointing
        internal_model.training = True

        # Delete all fast inference loras
        for param in model.parameters():
            if hasattr(param, "_fast_lora"):
                del param._fast_lora
        pass

        while hasattr(internal_model, "model"):
            internal_model = internal_model.model
            internal_model.gradient_checkpointing = use_gradient_checkpointing
            internal_model.training = True
        pass
        if hasattr(internal_model, "training"):
            internal_model.training = True
        pass

        # Also revert model.generate
        if hasattr(model, "_unwrapped_old_generate"):
            model.generate = model._unwrapped_old_generate
            del model._unwrapped_old_generate
        pass

        # Patch tokenizer to pad to the right
        internal_model = model
        while hasattr(internal_model, "model"):
            if hasattr(internal_model, "_saved_temp_tokenizer"):
                internal_model._saved_temp_tokenizer.padding_side = "right"
            pass
            internal_model = internal_model.model
        pass
        if hasattr(internal_model, "_saved_temp_tokenizer"):
            internal_model._saved_temp_tokenizer.padding_side = "right"
        pass

        # Also re-enable training for embeddings for NEFTune
        if hasattr(model, "get_input_embeddings"):
            embeddings = model.get_input_embeddings()
            if hasattr(embeddings, "training"): embeddings.training = True
        pass
        if hasattr(model, "get_output_embeddings"):
            embeddings = model.get_output_embeddings()
            if hasattr(embeddings, "training"): embeddings.training = True
        pass

        return model
    pass
pass
<|MERGE_RESOLUTION|>--- conflicted
+++ resolved
@@ -1371,15 +1371,10 @@
         internal_model._flag_for_generation = True
 
         # Must patch accelerate for Xformers
-<<<<<<< HEAD
-        import accelerate.utils.operations
-        accelerate.utils.operations.send_to_device = accelerate_new_send_to_device
-=======
         if accelerate_new_send_to_device is not None:
             import accelerate.utils.operations
             accelerate.utils.operations.send_to_device = accelerate_new_send_to_device
         pass
->>>>>>> d91d40a7
 
         # For newer HF
         kwargs["cache_implementation"] = "dynamic"
@@ -1418,13 +1413,9 @@
         if hasattr(internal_model, "_flag_for_generation"): del internal_model._flag_for_generation
 
         # Return accelerate back
-<<<<<<< HEAD
-        accelerate.utils.operations.send_to_device = accelerate_old_send_to_device
-=======
         if accelerate_new_send_to_device is not None:
             accelerate.utils.operations.send_to_device = accelerate_old_send_to_device
         pass
->>>>>>> d91d40a7
 
         return output
     pass
